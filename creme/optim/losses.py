"""Loss functions.

Each loss function is intended to work with both single values as well as numpy vectors.

"""
import abc
import math
import typing

import numpy as np
from scipy import special

from creme import base
from creme import utils


__all__ = [
    'Absolute',
    'BinaryLoss',
    'BinaryFocalLoss',
    'Cauchy',
    'CrossEntropy',
    'Hinge',
    'EpsilonInsensitiveHinge',
    'Log',
    'MultiClassLoss',
    'Poisson',
    'Quantile',
    'RegressionLoss',
    'Squared'
]


def clamp_proba(p):
    return max(min(p, 1 - 1e-15), 1e-15)


class Loss(abc.ABC):
    """Base class for all loss functions."""

    def __str__(self):
        return self.__class__.__name__

    @abc.abstractmethod
    def __call__(self, y_true, y_pred):
        """Returns the loss.

        Parameters
        ----------
        y_true
            Ground truth(s).
        y_pred
            Prediction(s).

        Returns
        -------
        The loss(es).

        """

    @abc.abstractmethod
    def gradient(self, y_true, y_pred):
        """Return the gradient with respect to y_pred.

        Parameters
        ----------
        y_true
            Ground truth(s).
        y_pred
            Prediction(s).

        Returns
        -------
        The gradient(s).

        """

    @abc.abstractmethod
    def mean_func(self, y_pred):
        """Mean function.

        This is the inverse of the link function. Typically, a loss function takes as input the raw
        output of a model. In the case of classification, the raw output would be logits. The mean
        function can be used to convert the raw output into a value that makes sense to the user,
        such as a probability.

        Parameters
        ----------
        y_pred
            Raw prediction(s).

        Returns
        -------
        The adjusted prediction(s).

        References
        ----------
        [^1]: [Wikipedia section on link and mean function](https://www.wikiwand.com/en/Generalized_linear_model#/Link_function)

        """


class BinaryLoss(Loss):
    """A loss appropriate for binary classification tasks."""

    def mean_func(self, y_pred):
        if isinstance(y_pred, np.ndarray):
            return 1. / (1. + np.exp(-y_pred))
        return utils.math.sigmoid(y_pred)


class MultiClassLoss(Loss):
    """A loss appropriate for multi-class classification tasks."""

    def mean_func(self, y_pred):
        if isinstance(y_pred, np.ndarray):
            return special.softmax(y_pred)
        return utils.math.softmax(y_pred)


class RegressionLoss(Loss):
    """A loss appropriate for regression tasks."""

    def mean_func(self, y_pred):
        return y_pred


class Absolute(RegressionLoss):
    """Absolute loss, also known as the mean absolute error or L1 loss.

    Mathematically, it is defined as

    $$L = |p_i - y_i|$$

    It's gradient w.r.t. to $p_i$ is

    $$\\frac{\\partial L}{\\partial p_i} = sgn(p_i - y_i)$$

    Examples
    --------

    >>> from creme import optim

    >>> loss = optim.losses.Absolute()
    >>> loss(-42, 42)
    84
    >>> loss.gradient(1, 2)
    1
    >>> loss.gradient(2, 1)
    -1

    """

    def __call__(self, y_true, y_pred):
        if isinstance(y_true, np.ndarray):
            return np.abs(y_pred - y_true)
        return abs(y_pred - y_true)

    def gradient(self, y_true, y_pred):

        if isinstance(y_true, np.ndarray):
            return np.where(y_pred > y_true, 1, -1)

        if y_pred > y_true:
            return 1
        return -1


class Cauchy(RegressionLoss):
    """Cauchy loss function.

    Parameters
    ----------
    C

    References
    ----------
    [^1]: ["Effect of MAE" Kaggle discussion](https://www.kaggle.com/c/allstate-claims-severity/discussion/24520#140163)
    [^2]: [Paris Madness Kaggle kernel](https://www.kaggle.com/raddar/paris-madness)

    """

    def __init__(self, C=80):
        self.C = C

    def __call__(self, y_true, y_pred):
        if isinstance(y_true, np.ndarray):
            return np.abs(y_pred - y_true)
        return abs(y_pred - y_true)

    def gradient(self, y_true, y_pred):
        diff = y_pred - y_true
        return diff / ((diff / self.C) ** 2 + 1)


class CrossEntropy(MultiClassLoss):
    """Cross entropy loss.

    This is a generalization of logistic loss to multiple classes.

    Parameters
    ----------
    class_weight
        A dictionary that indicates what weight to associate with each class.

    Examples
    --------

    >>> from creme import optim

    >>> y_true = [0, 1, 2, 2]
    >>> y_pred = [
    ...     {0: 0.29450637, 1: 0.34216758, 2: 0.36332605},
    ...     {0: 0.21290077, 1: 0.32728332, 2: 0.45981591},
    ...     {0: 0.42860913, 1: 0.33380113, 2: 0.23758974},
    ...     {0: 0.44941979, 1: 0.32962558, 2: 0.22095463}
    ... ]

    >>> loss = optim.losses.CrossEntropy()

    >>> for yt, yp in zip(y_true, y_pred):
    ...     print(loss(yt, yp))
    1.222454
    1.116929
    1.437209
    1.509797

    >>> for yt, yp in zip(y_true, y_pred):
    ...     print(loss.gradient(yt, yp))
    {0: -0.70549363, 1: 0.34216758, 2: 0.36332605}
    {0: 0.21290077, 1: -0.67271668, 2: 0.45981591}
    {0: 0.42860913, 1: 0.33380113, 2: -0.76241026}
    {0: 0.44941979, 1: 0.32962558, 2: -0.77904537}

    References
    ----------
    [^1]: [What is Softmax regression and how is it related to Logistic regression?](https://github.com/rasbt/python-machine-learning-book/blob/master/faq/softmax_regression.md)

    """

    def __init__(self, class_weight: typing.Dict[base.typing.ClfTarget, float] = None):
        if class_weight is None:
            class_weight = {}
        self.class_weight = class_weight

    def __call__(self, y_true, y_pred):
        total = 0

        for label, proba in y_pred.items():
            if y_true == label:
                total += self.class_weight.get(label, 1.) * math.log(clamp_proba(proba))

        return -total

    def gradient(self, y_true, y_pred):
        return {
            label: (
                self.class_weight.get(label, 1.) *
                (clamp_proba(y_pred.get(label, 0.)) - (y_true == label))
            )
            for label in {*y_pred.keys(), y_true}
        }


class Hinge(BinaryLoss):
    """Computes the hinge loss.

    Mathematically, it is defined as

    $$L = max(0, 1 - p_i * y_i)$$

    It's gradient w.r.t. to $p_i$ is

    $$
    \\frac{\\partial L}{\\partial y_i} = \\left\{
    \\begin{array}{ll}
        \\ 0  &   p_iy_i \geqslant 1  \\\\
        \\ - y_i & p_iy_i < 1
    \\end{array}
    \\right.
    $$

    Parameters
    ----------
    threshold
<<<<<<< HEAD
        Margin threshold. 1 yield the loss used in SVMs, whilst 0 is equivalent to the loss used
        in the Perceptron algorithm.
=======
        Margin threshold. 1 yield the loss used in SVMs, whilst 0 is equivalent to the loss used in
        the Perceptron algorithm.
>>>>>>> c58e320e

    Examples
    --------

    >>> from creme import optim

    >>> loss = optim.losses.Hinge(threshold=1)
    >>> loss(1, .2)
    0.8

    >>> loss.gradient(1, .2)
    -1

    """

    def __init__(self, threshold=1.):
        self.threshold = threshold

    def __call__(self, y_true, y_pred):
        y_true = y_true * 2 - 1  # [0, 1] -> [-1, 1]

        if isinstance(y_true, np.ndarray):
            return np.maximum(self.threshold - y_true * y_pred, 0)

        return max(self.threshold - y_true * y_pred, 0)

    def gradient(self, y_true, y_pred):
        y_true = y_true * 2 - 1  # [0, 1] -> [-1, 1]

        if isinstance(y_true, np.ndarray):
            return np.where(y_true * y_pred < self.threshold, -y_true, 0)

        if y_true * y_pred <= self.threshold:
            return -y_true
        return 0


class EpsilonInsensitiveHinge(RegressionLoss):
    """Epsilon-insensitive hinge loss.

    Parameters
    ----------
    eps

    """

    def __init__(self, eps=.1):
        self.eps = eps

    def __call__(self, y_true, y_pred):
        y_true = y_true * 2 - 1  # [0, 1] -> [-1, 1]

        if isinstance(y_true, np.ndarray):
            return np.maximum(np.abs(y_pred - y_true) - self.eps, 0)

        return max(math.fabs(y_pred - y_true) - self.eps, 0)

    def gradient(self, y_true, y_pred):
        y_true = y_true * 2 - 1  # [0, 1] -> [-1, 1]

        if isinstance(y_true, np.ndarray):
            gradients = np.zeros_like(y_true)
            gradients[y_pred > y_true + self.eps] = 1
            gradients[y_pred + self.eps < y_true] = -1
            return gradients

        if y_pred > y_true + self.eps:
            return 1
        elif y_pred + self.eps < y_true:
            return -1
        return 0


class Log(BinaryLoss):
    """Logarithmic loss.

    This loss function expects each provided `y_pred` to be a logit. In other words if must be
    the raw output of a linear model or a neural network.

    Parameters
    ----------
    weight_pos
    weight_neg

    References
    ----------
    [^1]: [Logit Wikipedia page](https://www.wikiwand.com/en/Logit>)

    """

    def __init__(self, weight_pos=1., weight_neg=1.):
        self.weight_pos = weight_pos
        self.weight_neg = weight_neg

    def __call__(self, y_true, y_pred):

        if isinstance(y_true, np.ndarray):
            weights = np.where(y_true == 0, self.weight_neg, self.weight_pos)
            y_true = 2 * y_true - 1  # map {0, 1} to {-1, 1}
            z = y_pred * y_true
            return weights * np.log(1. + np.exp(-z))

        weight = self.weight_pos
        if y_true == 0:
            y_true = -1
            weight = self.weight_neg

        z = y_pred * y_true
        if z > 18.:
            return weight * math.exp(-z)
        if z < -18.:
            return weight * -z
        return weight * math.log(1. + math.exp(-z))

    def gradient(self, y_true, y_pred):

        if isinstance(y_true, np.ndarray):
            weights = np.where(y_true == 0, self.weight_neg, self.weight_pos)
            y_true = 2 * y_true - 1  # map {0, 1} to {-1, 1}
            z = y_pred * y_true
            return weights * -y_true / (np.exp(z) + 1.)

        weight = self.weight_pos
        if y_true == 0:
            y_true = -1
            weight = self.weight_neg

        z = y_pred * y_true
        if z > 18.:
            return weight * math.exp(-z) * -y_true
        if z < -18.:
            return weight * -y_true
        return weight * -y_true / (math.exp(z) + 1.)


class Quantile(RegressionLoss):
    """Quantile loss.

    Parameters
    ----------
    alpha
        Desired quantile to attain.

    Examples
    --------

    >>> from creme import optim

    >>> loss = optim.losses.Quantile(0.5)
    >>> loss(1, 3)
    1.0

    >>> loss.gradient(1, 3)
    0.5

    >>> loss.gradient(3, 1)
    -0.5

    References
    ----------
    [^1]: [Wikipedia article on quantile regression](https://www.wikiwand.com/en/Quantile_regression)
    [^2]: [Derivative from WolframAlpha](https://www.wolframalpha.com/input/?i=derivative+(y+-+p)+*+(alpha+-+Boole(y+-+p))+wrt+p)

    """

    def __init__(self, alpha=.5):
        self.alpha = alpha

    def __call__(self, y_true, y_pred):
        diff = y_pred - y_true
        return (self.alpha - (diff < 0)) * diff

    def gradient(self, y_true, y_pred):
        return (y_true < y_pred) - self.alpha


class Squared(RegressionLoss):
    """Squared loss, also known as the L2 loss.

    Mathematically, it is defined as

    $$L = (p_i - y_i) ^ 2$$

    It's gradient w.r.t. to $p_i$ is

    $$\\frac{\\partial L}{\\partial p_i} = 2 \times (p_i - y_i)$$

    One thing to note is that this convention is consistent with Vowpal Wabbit and PyTorch, but
    not with scikit-learn. Indeed, scikit-learn divides the loss by 2, making the 2 disappear in
    the gradient.

    Examples
    --------

    >>> from creme import optim

    >>> loss = optim.losses.Squared()
    >>> loss(-4, 5)
    81
    >>> loss.gradient(-4, 5)
    18
    >>> loss.gradient(5, -4)
    -18

    """

    def __call__(self, y_true, y_pred):
        return (y_pred - y_true) * (y_pred - y_true)

    def gradient(self, y_true, y_pred):
        return 2 * (y_pred - y_true)


class BinaryFocalLoss(BinaryLoss):
    """Binary focal loss.

    This implements the "star" algorithm from the appendix of the focal loss paper.

    Parameters
<<<<<<< HEAD
    ---------
=======
    ----------
>>>>>>> c58e320e
    gamma
    beta

    References
    ----------
<<<<<<< HEAD
    [^1]: [Lin, T.Y., Goyal, P., Girshick, R., He, K. and Dollár, P., 2017. Focal loss for dense object detection. In Proceedings of the IEEE international conference on computer vision (pp. 2980-2988)](https://arxiv.org/pdf/1708.02002.pdf)
=======
    1. [Lin, T.Y., Goyal, P., Girshick, R., He, K. and Dollár, P., 2017. Focal loss for dense object detection. In Proceedings of the IEEE international conference on computer vision (pp. 2980-2988)](https://arxiv.org/pdf/1708.02002.pdf)
>>>>>>> c58e320e

    """

    def __init__(self, gamma=2, beta=1):
        self.gamma = gamma
        self.beta = beta

    def __call__(self, y_true, y_pred):

        y_true = y_true * 2 - 1  # [0, 1] -> [-1, 1]

        xt = y_true * y_pred

        if isinstance(y_true, np.ndarray):
            pt = 1. / (1 + np.exp(-(self.gamma * xt + self.beta)))
            return -np.log(pt) / self.gamma

        pt = utils.math.sigmoid(self.gamma * xt + self.beta)
        return -math.log(pt) / self.gamma

    def gradient(self, y_true, y_pred):

        y_true = y_true * 2 - 1  # [0, 1] -> [-1, 1]

        xt = y_true * y_pred

        if isinstance(y_true, np.ndarray):
            pt = 1. / (1 + np.exp(-(self.gamma * xt + self.beta)))
            return y_true * (pt - 1)

        pt = utils.math.sigmoid(self.gamma * xt + self.beta)
        return y_true * (pt - 1)


class Poisson(RegressionLoss):
    """Poisson loss.

    The Poisson loss is usually more suited for regression with count data than the squared loss.

    Mathematically, it is defined as

    $$L = exp(p_i) - y_i \\times p_i$$

    It's gradient w.r.t. to $p_i$ is

    $$\\frac{\\partial L}{\\partial p_i} = exp(p_i) - y_i$$

    """

    def __call__(self, y_true, y_pred):
        if isinstance(y_pred, np.ndarray):
            return np.exp(y_pred) - y_true * y_pred
        return math.exp(y_pred) - y_true * y_pred

    def gradient(self, y_true, y_pred):
        if isinstance(y_pred, np.ndarray):
            return np.exp(y_pred) - y_true
        return math.exp(y_pred) - y_true

    def mean_func(self, y_pred):
        if isinstance(y_pred, np.ndarray):
            return np.exp(y_pred)
        return math.exp(y_pred)<|MERGE_RESOLUTION|>--- conflicted
+++ resolved
@@ -283,13 +283,8 @@
     Parameters
     ----------
     threshold
-<<<<<<< HEAD
-        Margin threshold. 1 yield the loss used in SVMs, whilst 0 is equivalent to the loss used
-        in the Perceptron algorithm.
-=======
         Margin threshold. 1 yield the loss used in SVMs, whilst 0 is equivalent to the loss used in
         the Perceptron algorithm.
->>>>>>> c58e320e
 
     Examples
     --------
@@ -509,21 +504,13 @@
     This implements the "star" algorithm from the appendix of the focal loss paper.
 
     Parameters
-<<<<<<< HEAD
-    ---------
-=======
-    ----------
->>>>>>> c58e320e
+    ----------
     gamma
     beta
 
     References
     ----------
-<<<<<<< HEAD
-    [^1]: [Lin, T.Y., Goyal, P., Girshick, R., He, K. and Dollár, P., 2017. Focal loss for dense object detection. In Proceedings of the IEEE international conference on computer vision (pp. 2980-2988)](https://arxiv.org/pdf/1708.02002.pdf)
-=======
     1. [Lin, T.Y., Goyal, P., Girshick, R., He, K. and Dollár, P., 2017. Focal loss for dense object detection. In Proceedings of the IEEE international conference on computer vision (pp. 2980-2988)](https://arxiv.org/pdf/1708.02002.pdf)
->>>>>>> c58e320e
 
     """
 
